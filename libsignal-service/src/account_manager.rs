--- conflicted
+++ resolved
@@ -1,23 +1,13 @@
-<<<<<<< HEAD
 use crate::{
     configuration::{Endpoint, ServiceCredentials},
     pre_keys::{PreKeyEntity, PreKeyState},
+    profile_cipher::{ProfileCipher, ProfileCipherError},
+    profile_name::ProfileName,
     proto::{ProvisionEnvelope, ProvisionMessage, ProvisioningVersion},
     provisioning::{ProvisioningCipher, ProvisioningError},
-    push_service::{PushService, ServiceError},
-=======
-use crate::pre_keys::{PreKeyEntity, PreKeyState};
-use crate::profile_cipher::{ProfileCipher, ProfileCipherError};
-use crate::profile_name::ProfileName;
-use crate::provisioning::*;
-use crate::push_service::{
-    ConfirmDeviceMessage, DeviceId, PushService, ServiceError,
-    SmsVerificationCodeResponse, VoiceVerificationCodeResponse,
->>>>>>> cbc859e6
-};
-use crate::{
-    configuration::ServiceCredentials,
-    push_service::{AccountAttributes, DeviceCapabilities},
+    push_service::{
+        AccountAttributes, DeviceCapabilities, PushService, ServiceError,
+    },
 };
 
 use std::collections::HashMap;
@@ -27,13 +17,8 @@
 use libsignal_protocol::keys::PublicKey;
 use libsignal_protocol::{Context, StoreContext};
 
-<<<<<<< HEAD
-=======
-use phonenumber::PhoneNumber;
-
 use zkgroup::profiles::ProfileKey;
 
->>>>>>> cbc859e6
 pub struct AccountManager<Service> {
     context: Context,
     service: Service,
