use std::time::SystemTime;

use chrono::prelude::*;
use libsignal_protocol::{
    process_prekey_bundle, IdentityKeyStore, PreKeyStore, ProtocolAddress,
    SessionStore, SignalProtocolError, SignedPreKeyStore,
};
use log::{info, trace};
use rand::{CryptoRng, Rng};

use crate::{
    cipher::{get_preferred_protocol_address, ServiceCipher},
    content::ContentBody,
    proto::{
        attachment_pointer::AttachmentIdentifier,
        attachment_pointer::Flags as AttachmentPointerFlags, sync_message,
        AttachmentPointer, SyncMessage,
    },
    push_service::*,
    sealed_session_cipher::UnidentifiedAccess,
    session_store::SessionStoreExt,
    ServiceAddress,
};

pub use crate::proto::{ContactDetails, GroupDetails};

#[derive(serde::Serialize, Debug)]
#[serde(rename_all = "camelCase")]
pub struct OutgoingPushMessage {
    pub r#type: u32,
    pub destination_device_id: u32,
    pub destination_registration_id: u32,
    pub content: String,
}

#[derive(serde::Serialize, Debug)]
pub struct OutgoingPushMessages {
    pub destination: String,
    pub timestamp: u64,
    pub messages: Vec<OutgoingPushMessage>,
    pub online: bool,
}

#[derive(serde::Deserialize, Debug)]
#[serde(rename_all = "camelCase")]
pub struct SendMessageResponse {
    pub needs_sync: bool,
}

pub type SendMessageResult = Result<SentMessage, MessageSenderError>;

#[derive(Debug, Clone)]
pub struct SentMessage {
    recipient: ServiceAddress,
    unidentified: bool,
    needs_sync: bool,
}

/// Attachment specification to be used for uploading.
///
/// Loose equivalent of Java's `SignalServiceAttachmentStream`.
pub struct AttachmentSpec {
    pub content_type: String,
    pub length: usize,
    pub file_name: Option<String>,
    pub preview: Option<Vec<u8>>,
    pub voice_note: Option<bool>,
    pub borderless: Option<bool>,
    pub width: Option<u32>,
    pub height: Option<u32>,
    pub caption: Option<String>,
    pub blur_hash: Option<String>,
}

// TODO: switch to enum, such that you can send messages to group
pub struct MessageToSend {
    pub recipient: ServiceAddress,
    pub unidentified_access: Option<UnidentifiedAccess>,
    pub content_body: ContentBody,
    pub timestamp: u64,
    pub online: bool,
}

/// Equivalent of Java's `SignalServiceMessageSender`.
#[derive(Clone)]
pub struct MessageSender<Service, S, I, SP, P, R> {
    service: Service,
    cipher: ServiceCipher<S, I, SP, P, R>,
    csprng: R,
    session_store: S,
    identity_key_store: I,
    pub(crate) local_address: ServiceAddress,
    device_id: u32,
}

#[derive(thiserror::Error, Debug)]
pub enum AttachmentUploadError {
    #[error("{0}")]
    ServiceError(#[from] ServiceError),

    #[error("Could not read attachment contents")]
    IoError(#[from] std::io::Error),
}

#[derive(thiserror::Error, Debug)]
pub enum MessageSenderError {
    #[error("{0}")]
    ServiceError(#[from] ServiceError),
    #[error("protocol error: {0}")]
    ProtocolError(#[from] SignalProtocolError),
    #[error("Failed to upload attachment {0}")]
    AttachmentUploadError(#[from] AttachmentUploadError),

    #[error("Untrusted identity key with {identifier}")]
    UntrustedIdentity { identifier: String },

    #[error("No pre-key found to establish session with {0:?}")]
    NoPreKey(ServiceAddress),

    #[error("Please try again")]
    TryAgain,

    #[error("Exceeded maximum number of retries")]
    MaximumRetriesLimitExceeded,

    #[error("Network failure sending message to {recipient}")]
    NetworkFailure { recipient: ServiceAddress },

    #[error("Unregistered recipient {recipient}")]
    UnregisteredFailure { recipient: ServiceAddress },

    #[error("Identity verification failure with {recipient}")]
    IdentityFailure { recipient: ServiceAddress },
}

impl<Service, S, I, SP, P, R> MessageSender<Service, S, I, SP, P, R>
where
    Service: PushService + Clone,
    S: SessionStore + SessionStoreExt + Clone,
    I: IdentityKeyStore + Clone,
    SP: SignedPreKeyStore + Clone,
    P: PreKeyStore + Clone,
    R: Rng + CryptoRng + Clone,
{
    pub fn new(
        service: Service,
        cipher: ServiceCipher<S, I, SP, P, R>,
        csprng: R,
        session_store: S,
        identity_key_store: I,
        local_address: ServiceAddress,
        device_id: u32,
    ) -> Self {
        MessageSender {
            service,
            cipher,
            csprng,
            session_store,
            identity_key_store,
            local_address,
            device_id,
        }
    }

    /// Encrypts and uploads an attachment
    ///
    /// Contents are accepted as an owned, plain text Vec, because encryption happens in-place.
    pub async fn upload_attachment(
        &mut self,
        spec: AttachmentSpec,
        mut contents: Vec<u8>,
    ) -> Result<AttachmentPointer, AttachmentUploadError> {
        let len = contents.len();
        // Encrypt
        let (key, iv) = {
            use rand::RngCore;
            let mut key = [0u8; 64];
            let mut iv = [0u8; 16];
            // thread_rng is guaranteed to be cryptographically secure
            rand::thread_rng().fill_bytes(&mut key);
            rand::thread_rng().fill_bytes(&mut iv);
            (key, iv)
        };

        // Padded length uses an exponential bracketting thingy.
        // If you want to see how it looks:
        // https://www.wolframalpha.com/input/?i=plot+floor%281.05%5Eceil%28log_1.05%28x%29%29%29+for+x+from+0+to+5000000
        let padded_len: usize = {
            // Java:
            // return (int) Math.max(541, Math.floor(Math.pow(1.05, Math.ceil(Math.log(size) / Math.log(1.05)))))
            std::cmp::max(
                541,
                1.05f64.powf((len as f64).log(1.05).ceil()).floor() as usize,
            )
        };
        if padded_len < len {
            log::error!(
                "Padded len {} < len {}. Continuing with a privacy risk.",
                padded_len,
                len
            );
        } else {
            contents.resize(padded_len, 0);
        }

        crate::attachment_cipher::encrypt_in_place(iv, key, &mut contents);

        // Request upload attributes
        log::trace!("Requesting upload attributes");
        let attrs = self.service.get_attachment_v2_upload_attributes().await?;

        log::trace!("Uploading attachment");
        let (id, digest) = self
            .service
            .upload_attachment(&attrs, &mut std::io::Cursor::new(&contents))
            .await?;

        Ok(AttachmentPointer {
            content_type: Some(spec.content_type),
            key: Some(key.to_vec()),
            size: Some(len as u32),
            // thumbnail: Option<Vec<u8>>,
            digest: Some(digest),
            file_name: spec.file_name,
            flags: Some(
                if spec.voice_note == Some(true) {
                    AttachmentPointerFlags::VoiceMessage as u32
                } else {
                    0
                } | if spec.borderless == Some(true) {
                    AttachmentPointerFlags::Borderless as u32
                } else {
                    0
                },
            ),
            width: spec.width,
            height: spec.height,
            caption: spec.caption,
            blur_hash: spec.blur_hash,
            upload_timestamp: Some(
                SystemTime::now()
                    .duration_since(SystemTime::UNIX_EPOCH)
                    .expect("unix epoch in the past")
                    .as_millis() as u64,
            ),
            cdn_number: Some(0),
            attachment_identifier: Some(AttachmentIdentifier::CdnId(id)),
            ..Default::default()
        })
    }

    /// Upload group details to the CDN
    ///
    /// Returns attachment ID and the attachment digest
    async fn upload_group_details<Groups>(
        &mut self,
        groups: Groups,
    ) -> Result<AttachmentPointer, AttachmentUploadError>
    where
        Groups: IntoIterator<Item = GroupDetails>,
    {
        use prost::Message;
        let mut out = Vec::new();
        for group in groups {
            group
                .encode_length_delimited(&mut out)
                .expect("infallible encoding");
            // XXX add avatar here
        }

        let spec = AttachmentSpec {
            content_type: "application/octet-stream".into(),
            length: out.len(),
            file_name: None,
            preview: None,
            voice_note: None,
            borderless: None,
            width: None,
            height: None,
            caption: None,
            blur_hash: None,
        };
        self.upload_attachment(spec, out).await
    }

    /// Upload contact details to the CDN
    ///
    /// Returns attachment ID and the attachment digest
    async fn upload_contact_details<Contacts>(
        &mut self,
        contacts: Contacts,
    ) -> Result<AttachmentPointer, AttachmentUploadError>
    where
        Contacts: IntoIterator<Item = ContactDetails>,
    {
        use prost::Message;
        let mut out = Vec::new();
        for contact in contacts {
            contact
                .encode_length_delimited(&mut out)
                .expect("infallible encoding");
            // XXX add avatar here
        }

        let spec = AttachmentSpec {
            content_type: "application/octet-stream".into(),
            length: out.len(),
            file_name: None,
            preview: None,
            voice_note: None,
            borderless: None,
            width: None,
            height: None,
            caption: None,
            blur_hash: None,
        };
        self.upload_attachment(spec, out).await
    }

    /// Send a message `content` to a single `recipient`.
    pub async fn send_message(
        &mut self,
        recipient: &ServiceAddress,
        unidentified_access: Option<&UnidentifiedAccess>,
        message: impl Into<ContentBody>,
        timestamp: u64,
        online: bool,
    ) -> SendMessageResult {
        let content_body = message.into();

        use crate::proto::data_message::Flags;
        let end_session = match &content_body {
            ContentBody::DataMessage(message) => {
                message.flags == Some(Flags::EndSession as u32)
            }
            _ => false,
        };

        let mut results = vec![
            self.try_send_message(
                recipient.clone(),
                unidentified_access,
                &content_body,
                timestamp,
                online,
            )
            .await,
        ];

        match (&content_body, &results[0]) {
            // if we sent a data message and we have linked devices, we need to send a sync message
            (
                ContentBody::DataMessage(message),
                Ok(SentMessage { needs_sync, .. }),
            ) if *needs_sync => {
                log::debug!("sending multi-device sync message");
<<<<<<< HEAD
                let sync_message = create_multi_device_sent_transcript_content(
                    Some(&recipient),
                    Some(message.clone()),
                    timestamp,
                );
=======
                let sync_message = self
                    .create_multi_device_sent_transcript_content(
                        Some(&recipient),
                        Some(message.clone()),
                        timestamp,
                        &results,
                    );
>>>>>>> 8ae0f0ff
                self.try_send_message(
                    (&self.local_address).clone(),
                    None,
                    &sync_message,
                    timestamp,
                    false,
                )
                .await?;
            }
            _ => (),
        }

        if end_session {
            log::debug!("ending session with {}", recipient);
            if let Some(ref uuid) = recipient.uuid {
                self.session_store
                    .delete_all_sessions(&uuid.to_string())
                    .await?;
            }
            if let Some(e164) = recipient.e164() {
                self.session_store.delete_all_sessions(&e164).await?;
            }
        }

        results.remove(0)
    }

    /// Send a message to the recipients in a group.
    pub async fn send_message_to_group(
        &mut self,
        recipients: impl AsRef<[ServiceAddress]>,
        unidentified_access: Option<&UnidentifiedAccess>,
        message: crate::proto::DataMessage,
        timestamp: u64,
        online: bool,
    ) -> Vec<SendMessageResult> {
        let content_body: ContentBody = message.clone().into();
        let mut results = vec![];

        let recipients = recipients.as_ref();
        let mut needs_sync_in_results = false;
        for recipient in recipients.iter() {
            let result = self
                .try_send_message(
                    recipient.clone(),
                    unidentified_access,
                    &content_body,
                    timestamp,
                    online,
                )
<<<<<<< HEAD
                .await
            {
                Ok(SendMessageResult { needs_sync, .. }) if needs_sync => {
                    let recipient = match content_body {
                        ContentBody::DataMessage(
                            crate::proto::DataMessage {
                                ref group,
                                ref group_v2,
                                ..
                            },
                        ) if group.is_none()
                            && group_v2.is_none()
                            && recipients.len() == 1 =>
                        {
                            Some(&recipients[0])
                        }
                        _ => None,
                    };
                    let sync_message =
                        create_multi_device_sent_transcript_content(
                            recipient,
                            Some(message.clone()),
                            timestamp,
                        );
=======
                .await;
>>>>>>> 8ae0f0ff

            match result {
                Ok(SentMessage { needs_sync, .. }) if needs_sync => {
                    needs_sync_in_results = true;
                }
                _ => (),
            };

            results.push(result);
        }

        // we only need to send a synchronization message once
        if needs_sync_in_results {
            let sync_message = self
                .create_multi_device_sent_transcript_content(
                    None,
                    Some(message.clone()),
                    timestamp,
                    &results,
                );

            let result = self
                .try_send_message(
                    self.local_address.clone(),
                    unidentified_access,
                    &sync_message,
                    timestamp,
                    false,
                )
                .await;

            results.push(result);
        }

        results
    }

    /// Send a message (`content`) to an address (`recipient`).
    async fn try_send_message(
        &mut self,
        recipient: ServiceAddress,
        unidentified_access: Option<&UnidentifiedAccess>,
        content_body: &ContentBody,
        timestamp: u64,
        online: bool,
    ) -> SendMessageResult {
        use prost::Message;
        let content = content_body.clone().into_proto();
        let mut content_bytes = Vec::with_capacity(content.encoded_len());
        content
            .encode(&mut content_bytes)
            .expect("infallible message encoding");

        for _ in 0..4u8 {
            let messages = self
                .create_encrypted_messages(
                    &recipient,
                    unidentified_access,
                    &content_bytes,
                )
                .await?;

            let destination = recipient.identifier();
            let messages = OutgoingPushMessages {
                destination,
                timestamp,
                messages,
                online,
            };

            match self.service.send_messages(messages).await {
                Ok(SendMessageResponse { needs_sync }) => {
                    log::debug!("message sent!");
                    return Ok(SentMessage {
                        recipient,
                        unidentified: unidentified_access.is_some(),
                        needs_sync,
                    });
                }
                Err(ServiceError::MismatchedDevicesException(ref m)) => {
                    log::debug!("{:?}", m);
                    for extra_device_id in &m.extra_devices {
                        log::debug!(
                            "dropping session with device {}",
                            extra_device_id
                        );
                        if let Some(uuid) = recipient.uuid {
                            self.session_store
                                .delete_session(&ProtocolAddress::new(
                                    uuid.to_string(),
                                    *extra_device_id,
                                ))
                                .await?;
                        }
                        if let Some(e164) = recipient.e164() {
                            self.session_store
                                .delete_session(&ProtocolAddress::new(
                                    e164,
                                    *extra_device_id,
                                ))
                                .await?;
                        }
                    }

                    for missing_device_id in &m.missing_devices {
                        log::debug!(
                            "creating session with missing device {}",
                            missing_device_id
                        );
                        let remote_address = ProtocolAddress::new(
                            recipient.identifier(),
                            *missing_device_id,
                        );
                        let pre_key = self
                            .service
                            .get_pre_key(&recipient, *missing_device_id)
                            .await?;

                        process_prekey_bundle(
                            &remote_address,
                            &mut self.session_store,
                            &mut self.identity_key_store,
                            &pre_key,
                            &mut self.csprng,
                            None,
                        )
                        .await
                        .map_err(|e| {
                            log::error!("failed to create session: {}", e);
                            MessageSenderError::UntrustedIdentity {
                                identifier: recipient.identifier(),
                            }
                        })?;
                    }
                }
                Err(ServiceError::StaleDevices(ref m)) => {
                    log::debug!("{:?}", m);
                    for extra_device_id in &m.stale_devices {
                        log::debug!(
                            "dropping session with device {}",
                            extra_device_id
                        );
                        if let Some(ref uuid) = recipient.uuid {
                            self.session_store
                                .delete_session(&ProtocolAddress::new(
                                    uuid.to_string(),
                                    *extra_device_id,
                                ))
                                .await?;
                        }
                        if let Some(e164) = recipient.e164() {
                            self.session_store
                                .delete_session(&ProtocolAddress::new(
                                    e164,
                                    *extra_device_id,
                                ))
                                .await?;
                        }
                    }
                }
                Err(e) => return Err(MessageSenderError::ServiceError(e)),
            }
        }

        Err(MessageSenderError::MaximumRetriesLimitExceeded)
    }

    /// Upload group details to the CDN and send a sync message
    pub async fn send_groups_details<Groups>(
        &mut self,
        recipient: &ServiceAddress,
        unidentified_access: Option<&UnidentifiedAccess>,
        // XXX It may be interesting to use an intermediary type,
        //     instead of GroupDetails directly,
        //     because it allows us to add the avatar content.
        groups: Groups,
        online: bool,
    ) -> Result<(), MessageSenderError>
    where
        Groups: IntoIterator<Item = GroupDetails>,
    {
        let ptr = self.upload_group_details(groups).await?;

        let msg = SyncMessage {
            groups: Some(sync_message::Groups { blob: Some(ptr) }),
            ..Default::default()
        };

        self.send_message(
            recipient,
            unidentified_access,
            msg,
            Utc::now().timestamp_millis() as u64,
            online,
        )
        .await?;

        Ok(())
    }

    /// Upload contact details to the CDN and send a sync message
    pub async fn send_contact_details<Contacts>(
        &mut self,
        recipient: &ServiceAddress,
        unidentified_access: Option<&UnidentifiedAccess>,
        // XXX It may be interesting to use an intermediary type,
        //     instead of ContactDetails directly,
        //     because it allows us to add the avatar content.
        contacts: Contacts,
        online: bool,
        complete: bool,
    ) -> Result<(), MessageSenderError>
    where
        Contacts: IntoIterator<Item = ContactDetails>,
    {
        let ptr = self.upload_contact_details(contacts).await?;

        let msg = SyncMessage {
            contacts: Some(sync_message::Contacts {
                blob: Some(ptr),
                complete: Some(complete),
            }),
            ..Default::default()
        };

        self.send_message(
            recipient,
            unidentified_access,
            msg,
            Utc::now().timestamp_millis() as u64,
            online,
        )
        .await?;

        Ok(())
    }

    // Equivalent with `getEncryptedMessages`
    pub async fn create_encrypted_messages(
        &mut self,
        recipient: &ServiceAddress,
        unidentified_access: Option<&UnidentifiedAccess>,
        content: &[u8],
    ) -> Result<Vec<OutgoingPushMessage>, MessageSenderError> {
        let mut messages = vec![];

        let myself = recipient.matches(&self.local_address);
        if !myself || unidentified_access.is_some() {
            trace!("sending message to default device");
            messages.push(
                self.create_encrypted_message(
                    recipient,
                    unidentified_access,
                    DEFAULT_DEVICE_ID,
                    content,
                )
                .await?,
            );
        }

        for device_id in
            recipient.sub_device_sessions(&self.session_store).await?
        {
            trace!("sending message to device {}", device_id);
            let ppa = get_preferred_protocol_address(
                &self.session_store,
                recipient,
                device_id,
            )
            .await?;
            if self.session_store.load_session(&ppa, None).await?.is_some() {
                messages.push(
                    self.create_encrypted_message(
                        recipient,
                        unidentified_access,
                        device_id,
                        content,
                    )
                    .await?,
                )
            }
        }

        Ok(messages)
    }

    /// Equivalent to `getEncryptedMessage`
    ///
    /// When no session with the recipient exists, we need to create one.
    async fn create_encrypted_message(
        &mut self,
        recipient: &ServiceAddress,
        unidentified_access: Option<&UnidentifiedAccess>,
        device_id: u32,
        content: &[u8],
    ) -> Result<OutgoingPushMessage, MessageSenderError> {
        let recipient_address = get_preferred_protocol_address(
            &self.session_store,
            recipient,
            device_id,
        )
        .await?;
        log::trace!("encrypting message for {:?}", recipient_address);

        if self
            .session_store
            .load_session(&recipient_address, None)
            .await?
            .is_none()
        {
            info!("establishing new session with {:?}", recipient_address);
            let pre_keys =
                self.service.get_pre_keys(&recipient, device_id).await?;
            for pre_key_bundle in pre_keys {
                if recipient.matches(&self.local_address)
                    && self.device_id == pre_key_bundle.device_id()?
                {
                    trace!("not establishing a session with myself!");
                    continue;
                }

                let pre_key_address = get_preferred_protocol_address(
                    &self.session_store,
                    recipient,
                    pre_key_bundle.device_id()?,
                )
                .await?;

                process_prekey_bundle(
                    &pre_key_address,
                    &mut self.session_store,
                    &mut self.identity_key_store,
                    &pre_key_bundle,
                    &mut self.csprng,
                    None,
                )
                .await?;
            }
        }

        let message = self
            .cipher
            .encrypt(&recipient_address, unidentified_access, content)
            .await?;
        Ok(message)
    }
}

<<<<<<< HEAD
pub fn create_multi_device_sent_transcript_content(
    recipient: Option<&ServiceAddress>,
    data_message: Option<crate::proto::DataMessage>,
    timestamp: u64,
) -> ContentBody {
    ContentBody::SynchronizeMessage(SyncMessage {
        sent: Some(sync_message::Sent {
            destination_uuid: recipient
                .and_then(|r| r.uuid)
                .map(|u| u.to_string()),
            destination_e164: recipient.and_then(|r| r.e164()),
            message: data_message,
            timestamp: Some(timestamp),
=======
    fn create_multi_device_sent_transcript_content(
        &self,
        recipient: Option<&ServiceAddress>,
        data_message: Option<crate::proto::DataMessage>,
        timestamp: u64,
        send_message_results: &[SendMessageResult],
    ) -> ContentBody {
        use sync_message::sent::UnidentifiedDeliveryStatus;
        let unidentified_status: Vec<UnidentifiedDeliveryStatus> =
            send_message_results
                .iter()
                .filter_map(|result| result.as_ref().ok())
                .map(|sent| {
                    let SentMessage {
                        recipient,
                        unidentified,
                        ..
                    } = sent;
                    UnidentifiedDeliveryStatus {
                        destination_e164: recipient.e164(),
                        destination_uuid: recipient.uuid.map(|s| s.to_string()),
                        unidentified: Some(*unidentified),
                    }
                })
                .collect();
        ContentBody::SynchronizeMessage(SyncMessage {
            sent: Some(sync_message::Sent {
                destination_uuid: recipient
                    .and_then(|r| r.uuid)
                    .map(|u| u.to_string()),
                destination_e164: recipient.and_then(|r| r.e164()),
                message: data_message,
                timestamp: Some(timestamp),
                unidentified_status,
                ..Default::default()
            }),
>>>>>>> 8ae0f0ff
            ..Default::default()
        }),
        ..Default::default()
    })
}<|MERGE_RESOLUTION|>--- conflicted
+++ resolved
@@ -51,9 +51,9 @@
 
 #[derive(Debug, Clone)]
 pub struct SentMessage {
-    recipient: ServiceAddress,
-    unidentified: bool,
-    needs_sync: bool,
+    pub(crate) recipient: ServiceAddress,
+    pub(crate) unidentified: bool,
+    pub(crate) needs_sync: bool,
 }
 
 /// Attachment specification to be used for uploading.
@@ -354,21 +354,12 @@
                 Ok(SentMessage { needs_sync, .. }),
             ) if *needs_sync => {
                 log::debug!("sending multi-device sync message");
-<<<<<<< HEAD
                 let sync_message = create_multi_device_sent_transcript_content(
                     Some(&recipient),
                     Some(message.clone()),
                     timestamp,
+                    &results,
                 );
-=======
-                let sync_message = self
-                    .create_multi_device_sent_transcript_content(
-                        Some(&recipient),
-                        Some(message.clone()),
-                        timestamp,
-                        &results,
-                    );
->>>>>>> 8ae0f0ff
                 self.try_send_message(
                     (&self.local_address).clone(),
                     None,
@@ -419,34 +410,7 @@
                     timestamp,
                     online,
                 )
-<<<<<<< HEAD
-                .await
-            {
-                Ok(SendMessageResult { needs_sync, .. }) if needs_sync => {
-                    let recipient = match content_body {
-                        ContentBody::DataMessage(
-                            crate::proto::DataMessage {
-                                ref group,
-                                ref group_v2,
-                                ..
-                            },
-                        ) if group.is_none()
-                            && group_v2.is_none()
-                            && recipients.len() == 1 =>
-                        {
-                            Some(&recipients[0])
-                        }
-                        _ => None,
-                    };
-                    let sync_message =
-                        create_multi_device_sent_transcript_content(
-                            recipient,
-                            Some(message.clone()),
-                            timestamp,
-                        );
-=======
                 .await;
->>>>>>> 8ae0f0ff
 
             match result {
                 Ok(SentMessage { needs_sync, .. }) if needs_sync => {
@@ -460,13 +424,12 @@
 
         // we only need to send a synchronization message once
         if needs_sync_in_results {
-            let sync_message = self
-                .create_multi_device_sent_transcript_content(
-                    None,
-                    Some(message.clone()),
-                    timestamp,
-                    &results,
-                );
+            let sync_message = create_multi_device_sent_transcript_content(
+                None,
+                Some(message.clone()),
+                timestamp,
+                &results,
+            );
 
             let result = self
                 .try_send_message(
@@ -795,12 +758,30 @@
     }
 }
 
-<<<<<<< HEAD
 pub fn create_multi_device_sent_transcript_content(
     recipient: Option<&ServiceAddress>,
     data_message: Option<crate::proto::DataMessage>,
     timestamp: u64,
+    send_message_results: &[SendMessageResult],
 ) -> ContentBody {
+    use sync_message::sent::UnidentifiedDeliveryStatus;
+    let unidentified_status: Vec<UnidentifiedDeliveryStatus> =
+        send_message_results
+            .iter()
+            .filter_map(|result| result.as_ref().ok())
+            .map(|sent| {
+                let SentMessage {
+                    recipient,
+                    unidentified,
+                    ..
+                } = sent;
+                UnidentifiedDeliveryStatus {
+                    destination_e164: recipient.e164(),
+                    destination_uuid: recipient.uuid.map(|s| s.to_string()),
+                    unidentified: Some(*unidentified),
+                }
+            })
+            .collect();
     ContentBody::SynchronizeMessage(SyncMessage {
         sent: Some(sync_message::Sent {
             destination_uuid: recipient
@@ -809,44 +790,7 @@
             destination_e164: recipient.and_then(|r| r.e164()),
             message: data_message,
             timestamp: Some(timestamp),
-=======
-    fn create_multi_device_sent_transcript_content(
-        &self,
-        recipient: Option<&ServiceAddress>,
-        data_message: Option<crate::proto::DataMessage>,
-        timestamp: u64,
-        send_message_results: &[SendMessageResult],
-    ) -> ContentBody {
-        use sync_message::sent::UnidentifiedDeliveryStatus;
-        let unidentified_status: Vec<UnidentifiedDeliveryStatus> =
-            send_message_results
-                .iter()
-                .filter_map(|result| result.as_ref().ok())
-                .map(|sent| {
-                    let SentMessage {
-                        recipient,
-                        unidentified,
-                        ..
-                    } = sent;
-                    UnidentifiedDeliveryStatus {
-                        destination_e164: recipient.e164(),
-                        destination_uuid: recipient.uuid.map(|s| s.to_string()),
-                        unidentified: Some(*unidentified),
-                    }
-                })
-                .collect();
-        ContentBody::SynchronizeMessage(SyncMessage {
-            sent: Some(sync_message::Sent {
-                destination_uuid: recipient
-                    .and_then(|r| r.uuid)
-                    .map(|u| u.to_string()),
-                destination_e164: recipient.and_then(|r| r.e164()),
-                message: data_message,
-                timestamp: Some(timestamp),
-                unidentified_status,
-                ..Default::default()
-            }),
->>>>>>> 8ae0f0ff
+            unidentified_status,
             ..Default::default()
         }),
         ..Default::default()
