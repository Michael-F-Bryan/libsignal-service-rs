--- conflicted
+++ resolved
@@ -2,13 +2,8 @@
 use log::{info, trace};
 
 use crate::{
-<<<<<<< HEAD
     cipher::ServiceCipher, content::ContentBody, push_service::*,
-    ServiceAddress,
-=======
-    cipher::ServiceCipher, push_service::*,
     sealed_session_cipher::UnidentifiedAccess, ServiceAddress,
->>>>>>> d0253cdf
 };
 
 #[derive(serde::Serialize, Debug)]
@@ -100,7 +95,13 @@
 
         let content = content_body.clone().into_proto();
         let response = self
-            .try_send_message(recipient, &content, timestamp, online)
+            .try_send_message(
+                recipient,
+                unidentified_access,
+                &content,
+                timestamp,
+                online,
+            )
             .await?;
 
         if response.needs_sync {
@@ -111,6 +112,7 @@
             )?;
             self.try_send_message(
                 &self.cipher.local_address.clone(),
+                None,
                 &content,
                 timestamp,
                 false,
@@ -134,6 +136,7 @@
     async fn try_send_message(
         &mut self,
         recipient: &ServiceAddress,
+        unidentified_access: Option<UnidentifiedAccess>,
         content: &crate::proto::Content,
         timestamp: u64,
         online: bool,
@@ -146,17 +149,13 @@
 
         for _ in 0..4 {
             match self
-<<<<<<< HEAD
-                .send_messages(recipient, &content_bytes, timestamp, online)
-=======
                 .send_messages(
                     recipient,
                     unidentified_access.as_ref(),
-                    &content,
+                    &content_bytes,
                     timestamp,
                     online,
                 )
->>>>>>> d0253cdf
                 .await
             {
                 Err(MessageSenderError::TryAgain) => continue,
@@ -380,67 +379,6 @@
         Ok(message)
     }
 
-    /**
-
-    private byte[] createMultiDeviceSentTranscriptContent(byte[] content, Optional<SignalServiceAddress> recipient,
-                                                          long timestamp, List<SendMessageResult> sendMessageResults,
-                                                          boolean isRecipientUpdate)
-    {
-      try {
-        Content.Builder          container   = Content.newBuilder();
-        SyncMessage.Builder      syncMessage = createSyncMessageBuilder();
-        SyncMessage.Sent.Builder sentMessage = SyncMessage.Sent.newBuilder();
-        DataMessage              dataMessage = Content.parseFrom(content).getDataMessage();
-
-        sentMessage.setTimestamp(timestamp);
-        sentMessage.setMessage(dataMessage);
-
-        for (SendMessageResult result : sendMessageResults) {
-          if (result.getSuccess() != null) {
-            SyncMessage.Sent.UnidentifiedDeliveryStatus.Builder builder = SyncMessage.Sent.UnidentifiedDeliveryStatus.newBuilder();
-
-            if (result.getAddress().getUuid().isPresent()) {
-              builder = builder.setDestinationUuid(result.getAddress().getUuid().get().toString());
-            }
-
-            if (result.getAddress().getNumber().isPresent()) {
-              builder = builder.setDestinationE164(result.getAddress().getNumber().get());
-            }
-
-            builder.setUnidentified(result.getSuccess().isUnidentified());
-
-            sentMessage.addUnidentifiedStatus(builder.build());
-          }
-        }
-
-        if (recipient.isPresent()) {
-          if (recipient.get().getUuid().isPresent())   sentMessage.setDestinationUuid(recipient.get().getUuid().get().toString());
-          if (recipient.get().getNumber().isPresent()) sentMessage.setDestinationE164(recipient.get().getNumber().get());
-        }
-
-        if (dataMessage.getExpireTimer() > 0) {
-          sentMessage.setExpirationStartTimestamp(System.currentTimeMillis());
-        }
-
-        if (dataMessage.getIsViewOnce()) {
-          dataMessage = dataMessage.toBuilder().clearAttachments().build();
-          sentMessage.setMessage(dataMessage);
-        }
-
-        sentMessage.setIsRecipientUpdate(isRecipientUpdate);
-
-        return container.setSyncMessage(syncMessage.setSent(sentMessage)).build().toByteArray();
-      } catch (InvalidProtocolBufferException e) {
-        throw new AssertionError(e);
-      }
-    }
-
-
-    private byte[] createMultiDeviceSentTranscriptContent(byte[] content, Optional<SignalServiceAddress> recipient,
-                                                          long timestamp, List<SendMessageResult> sendMessageResults,
-                                                          boolean isRecipientUpdate)
-      **/
-
     fn create_multi_device_sent_transcript_content(
         &self,
         recipient: Option<&ServiceAddress>,
