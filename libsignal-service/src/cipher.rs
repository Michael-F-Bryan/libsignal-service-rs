use crate::{
    content::{Content, Metadata},
    envelope::Envelope,
    push_service::ServiceError,
    sender::OutgoingPushMessage,
    ServiceAddress,
};

use libsignal_protocol::{
    messages::CiphertextType,
    messages::{PreKeySignalMessage, SignalMessage},
    Address as ProtocolAddress, Context, Deserializable, Serializable,
    SessionCipher, StoreContext,
};

use block_modes::block_padding::{Iso7816, Padding};
use prost::Message;

/// Decrypts incoming messages and encrypts outgoing messages.
///
/// Equivalent of SignalServiceCipher in Java.
#[derive(Clone, Debug)]
pub struct ServiceCipher {
    pub(crate) store_context: StoreContext,
    pub(crate) local_address: ServiceAddress,
    pub(crate) context: Context,
}

impl ServiceCipher {
    pub fn from_context(
        context: Context,
        local_address: ServiceAddress,
        store_context: StoreContext,
    ) -> Self {
        Self {
            context,
            store_context,
            local_address,
        }
    }

    /// Opens ("decrypts") an envelope.
    ///
    /// Envelopes may be empty, in which case this method returns `Ok(None)`
    pub fn open_envelope(
        &mut self,
        envelope: Envelope,
    ) -> Result<Option<Content>, ServiceError> {
        if envelope.legacy_message.is_some() {
            let plaintext = self.decrypt(&envelope)?;
            let message =
                crate::proto::DataMessage::decode(plaintext.data.as_slice())?;
            Ok(Some(Content::from_body(message, plaintext.metadata)))
        } else if envelope.content.is_some() {
            let plaintext = self.decrypt(&envelope)?;
            let message =
                crate::proto::Content::decode(plaintext.data.as_slice())?;
            Ok(Content::from_proto(message, plaintext.metadata))
        } else {
            Ok(None)
        }
    }

    /// Equivalent of decrypt(Envelope, ciphertext)
    ///
    /// Triage of legacy messages happens inside this method, as opposed to the
    /// Java implementation, because it makes the borrow checker and the
    /// author happier.
    fn decrypt(
        &mut self,
        envelope: &Envelope,
    ) -> Result<Plaintext, ServiceError> {
        let ciphertext = if let Some(msg) = envelope.legacy_message.as_ref() {
            msg
        } else if let Some(msg) = envelope.content.as_ref() {
            msg
        } else {
            return Err(ServiceError::InvalidFrameError {
                reason:
                    "Envelope should have either a legacy message or content."
                        .into(),
            });
        };

        use crate::proto::envelope::Type;
        let (address, metadata) = match envelope.r#type() {
            Type::PrekeyBundle | Type::Ciphertext => {
                // is prekey signal message || is signal message
                (
                    self.get_preferred_protocol_address(
                        envelope
                            .source_address()
                            .expect("Envelope with source"),
                        envelope.source_device(),
                    )?,
                    Metadata {
                        sender: envelope
                            .source_address()
                            .expect("envelope with source"),
                        sender_device: envelope.source_device(),
                        timestamp: envelope.timestamp(),
                        needs_receipt: false,
                    },
                )
            }
            Type::UnidentifiedSender => {
                // is unidentified sender
                return Err(ServiceError::InvalidFrameError {
                    reason: "UnidentifiedSender requires SealedSessionCipher, see: https://github.com/Michael-F-Bryan/libsignal-service-rs/issues/10".into(),
                });
            }
            _ => {
                // else
                return Err(ServiceError::InvalidFrameError {
                    reason: "Envelope has unknown type.".into(),
                });
            }
        };

        let mut plaintext = match envelope.r#type() {
            Type::PrekeyBundle => {
                let cipher = SessionCipher::new(
                    &self.context,
                    &self.store_context,
                    &address,
                )?;
                let buf = cipher.decrypt_pre_key_message(
                    &PreKeySignalMessage::deserialize(
                        &self.context,
                        ciphertext,
                    )?,
                )?;
                Plaintext {
                    metadata,
                    data: Vec::from(buf.as_slice()),
                }
            }
            Type::Ciphertext => {
                let cipher = SessionCipher::new(
                    &self.context,
                    &self.store_context,
                    &address,
                )?;
                let buf = cipher.decrypt_message(
                    &SignalMessage::deserialize(&self.context, ciphertext)?,
                )?;
                Plaintext {
                    metadata,
                    data: Vec::from(buf.as_slice()),
                }
            }
            Type::UnidentifiedSender => {
                unimplemented!("UnidentifiedSender requires SealedSessionCipher, please report a bug against libsignal-service-rs.");
            }
            _ => {
                unreachable!("conditions checked in previous match");
            }
        };

        let version =
            self.store_context.load_session(&address)?.state().version();

        strip_padding(version, &mut plaintext.data)?;
        Ok(plaintext)
    }

    /// Equivalent of `SignalServiceCipher::getPreferredProtocolAddress`
    fn get_preferred_protocol_address(
        &self,
        address: ServiceAddress,
        device: u32,
    ) -> Result<ProtocolAddress, ServiceError> {
        let uuid = address
            .uuid
            .as_deref()
            .map(|uuid| ProtocolAddress::new(uuid, device as i32));
        let e164 = ProtocolAddress::new(&address.e164, device as i32);

        if let Some(uuid) = uuid {
            if self.store_context.contains_session(&uuid)? {
                return Ok(uuid);
            }
        }

        if self.store_context.contains_session(&e164)? {
            return Ok(e164);
        }

<<<<<<< HEAD
        return Ok(ProtocolAddress::new(address.identifier(), device as i32));
    }

    pub fn encrypt(
        &self,
        address: &ProtocolAddress,
        unindentified_access: Option<bool>,
        content: &[u8],
    ) -> Result<OutgoingPushMessage, ServiceError> {
        if unindentified_access.is_some() {
            unimplemented!("unidentified access is not implemented");
        } else {
            let session_cipher = SessionCipher::new(
                &self.context,
                &self.store_context,
                address,
            )?;

            let padded_content =
                add_padding(session_cipher.get_session_version()?, content)?;
            let message = session_cipher.encrypt(&padded_content)?;

            let destination_registration_id =
                session_cipher.get_remote_registration_id()?;
            let body = base64::encode(message.serialize()?);
            use crate::proto::envelope::Type;
            let message_type = match message
                .get_type()
                .map_err(libsignal_protocol::Error::InternalError)?
            {
                CiphertextType::PreKey => Type::PrekeyBundle,
                CiphertextType::Signal => Type::Ciphertext,
                t => panic!("Bad type: {:?}", t),
            } as u32;
            Ok(OutgoingPushMessage {
                r#type: message_type,
                destination_device_id: address.device_id(),
                destination_registration_id,
                content: body,
            })
        }
=======
        Ok(ProtocolAddress::new(
            address.get_identifier(),
            device as i32,
        ))
>>>>>>> 5af3dfe6
    }
}

struct Plaintext {
    metadata: Metadata,
    data: Vec<u8>,
}

fn add_padding(version: u32, contents: &[u8]) -> Result<Vec<u8>, ServiceError> {
    if version < 2 {
        Err(ServiceError::InvalidFrameError {
            reason: format!("Unknown version {}", version),
        })
    } else if version == 2 {
        Ok(contents.to_vec())
    } else {
        let message_length = contents.len();
        let message_length_with_terminator = contents.len() + 1;
        let mut message_part_count = message_length_with_terminator / 160;
        if message_length_with_terminator % 160 != 0 {
            message_part_count += 1;
        }

        let message_length_with_padding = message_part_count * 160;

        let mut buffer = vec![0u8; message_length_with_padding];
        buffer[..message_length].copy_from_slice(contents);
        Iso7816::pad_block(&mut buffer, message_length).map_err(|e| {
            ServiceError::InvalidFrameError {
                reason: format!("Invalid message padding: {:?}", e),
            }
        })?;
        Ok(buffer)
    }
}

fn strip_padding(
    version: u32,
    contents: &mut Vec<u8>,
) -> Result<(), ServiceError> {
    if version < 2 {
        Err(ServiceError::InvalidFrameError {
            reason: format!("Unknown version {}", version),
        })
    } else if version == 2 {
        Ok(())
    } else {
        let new_length = Iso7816::unpad(contents)
            .map_err(|e| ServiceError::InvalidFrameError {
                reason: format!("Invalid message padding: {:?}", e),
            })?
            .len();
        contents.resize(new_length, 0);
        Ok(())
    }
}<|MERGE_RESOLUTION|>--- conflicted
+++ resolved
@@ -186,8 +186,7 @@
             return Ok(e164);
         }
 
-<<<<<<< HEAD
-        return Ok(ProtocolAddress::new(address.identifier(), device as i32));
+        Ok(ProtocolAddress::new(address.identifier(), device as i32))
     }
 
     pub fn encrypt(
@@ -228,12 +227,6 @@
                 content: body,
             })
         }
-=======
-        Ok(ProtocolAddress::new(
-            address.get_identifier(),
-            device as i32,
-        ))
->>>>>>> 5af3dfe6
     }
 }
 
